[package]
name = "a2"
version = "0.4.0"
authors = [
  "Julius de Bruijn <julius@nauk.io>",
  "Sergey Tkachenko <seriy.tkachenko@gmail.com>", 
]
license = "MIT"
readme  = "README.md"
description = "A native, asynchronous Apple push notification client"
keywords    = ["apns", "apple", "push", "async", "http2"]
repository  = "https://github.com/pimeys/a2.git"
homepage    = "https://github.com/pimeys/a2"
documentation = "https://pimeys.github.io/a2/"
edition = "2018"

[dependencies]
serde = "1.0"
erased-serde = "0.3"
serde_derive = "1.0"
serde_json = "1.0"
openssl = "0.10"
futures = "0.1"
tokio = "0.1"
tokio-io = "0.1"
tokio-timer = "0.1"
http = "0.1"
base64 = "0.9"
time = "0.1"
parking_lot = "0.7"
log = "0.4"
<<<<<<< HEAD
indoc = "0.2"
=======
pretty_env_logger = "0.2"
>>>>>>> 9b983b1c
hyper = "0.12"
hyper-alpn = "0.1"

[dev-dependencies]
argparse = "0.2"
<<<<<<< HEAD
pretty_env_logger = "0.2"
=======
indoc = "0.2"
>>>>>>> 9b983b1c
<|MERGE_RESOLUTION|>--- conflicted
+++ resolved
@@ -29,18 +29,10 @@
 time = "0.1"
 parking_lot = "0.7"
 log = "0.4"
-<<<<<<< HEAD
-indoc = "0.2"
-=======
-pretty_env_logger = "0.2"
->>>>>>> 9b983b1c
 hyper = "0.12"
 hyper-alpn = "0.1"
 
 [dev-dependencies]
 argparse = "0.2"
-<<<<<<< HEAD
 pretty_env_logger = "0.2"
-=======
-indoc = "0.2"
->>>>>>> 9b983b1c
+indoc = "0.2"